--- conflicted
+++ resolved
@@ -6,22 +6,16 @@
 using osu.Game.Beatmaps.Formats;
 using PerformanceCalculator.Difficulty;
 using PerformanceCalculator.Performance;
-<<<<<<< HEAD
 using PerformanceCalculator.Profile;
-=======
 using PerformanceCalculator.Simulate;
->>>>>>> 5fd0f775
 
 namespace PerformanceCalculator
 {
     [Command("dotnet PerformanceCalculator.dll")]
     [Subcommand("difficulty", typeof(DifficultyCommand))]
     [Subcommand("performance", typeof(PerformanceCommand))]
-<<<<<<< HEAD
     [Subcommand("profile", typeof(ProfileCommand))]
-=======
     [Subcommand("simulate", typeof(SimulateCommand))]
->>>>>>> 5fd0f775
     public class Program : CommandBase
     {
         public static void Main(string[] args)
